--- conflicted
+++ resolved
@@ -1,12 +1,7 @@
 [package]
 name = "webex"
-<<<<<<< HEAD
-version = "0.5.2"
+version = "0.6.3"
 authors = ["Scott Hutton <shutton@pobox.com>", "Milan Stastny <milan@stastnej.ch>", "Abel Shields <abel@uucp.org.uk>"]
-=======
-version = "0.6.2"
-authors = ["Scott Hutton <shutton@pobox.com>", "Milan Stastny <milan@stastnej.ch>"]
->>>>>>> 3e7c53b8
 edition = "2018"
 description = "Interface to Webex Teams REST and WebSocket APIs"
 keywords = ["webex", "spark"]
