--- conflicted
+++ resolved
@@ -1,11 +1,6 @@
-<<<<<<< HEAD
 use hyper::{Error as HyperError, StatusCode};
 use serde_json::error::Error as SerdeError;
 use tungstenite;
-=======
-use hyper::StatusCode;
-use serde_json::error::Error as SerdeError;
->>>>>>> b6d7a4f9
 
 error_chain! {
     foreign_links {
